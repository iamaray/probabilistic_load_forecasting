--- conflicted
+++ resolved
@@ -344,26 +344,19 @@
 
     suffix = "spatial" if spatial else "non_spatial"
 
-<<<<<<< HEAD
+    if output_dir is None:
+        output_dir = f"data/{suffix}"
+
+    print(f"Saving data to directory: {output_dir}")
+    os.makedirs(output_dir, exist_ok=True)
+    torch.save(train_tensor, os.path.join(
+        output_dir, f"train_tensor_{suffix}.pt"))
+
     # Save train_tensor to its own file
     output_dir = f"data/{suffix}"
     os.makedirs(output_dir, exist_ok=True)
     torch.save(train_tensor, os.path.join(
         output_dir, f"train_tensor_{suffix}.pt"))
-
-    # Save train_tensor to its own file
-    output_dir = f"data/{suffix}"
-=======
-    if output_dir is None:
-        output_dir = f"data/{suffix}"
-
-    print(f"Saving data to directory: {output_dir}")
->>>>>>> 57197a8a
-    os.makedirs(output_dir, exist_ok=True)
-
-    train_tensor_path = os.path.join(output_dir, f"train_tensor_{suffix}.pt")
-    print(f"Saving train tensor to: {train_tensor_path}")
-    torch.save(train_tensor, train_tensor_path)
 
     if ar_model:
         suffix = f"{suffix}_AR"
